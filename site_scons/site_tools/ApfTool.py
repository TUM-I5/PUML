--- conflicted
+++ resolved
@@ -28,12 +28,8 @@
     simLibs = [('gmi_sim', 'gmi_sim.h'), ('apf_sim', 'apfSIM.h')]
     # Other APF libs
     libs = [('gmi', 'gmi.h'), ('mds', 'apfMDS.h'), ('ma', 'ma.h'),
-<<<<<<< HEAD
             ('apf_zoltan', 'apfZoltan.h'), ('apf', 'apf.h'), ('pcu', 'PCU.h'),
             ('lion','lionCompress.h'), ('mth','mth.h')]
-=======
-            ('apf_zoltan', 'apfZoltan.h'),('apf', 'apf.h'), ('pcu', 'PCU.h'),('lion','lionCompress.h'),('mth','mth.h')]
->>>>>>> dfb558d7
     
     if sim:
         libs = simLibs + libs
